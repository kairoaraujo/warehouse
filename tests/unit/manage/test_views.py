--- conflicted
+++ resolved
@@ -36,9 +36,6 @@
 from warehouse.forklift.legacy import MAX_FILESIZE, MAX_PROJECT_SIZE
 from warehouse.macaroons.interfaces import IMacaroonService
 from warehouse.manage import views
-<<<<<<< HEAD
-from warehouse.packaging.models import File, JournalEntry, Project, Role, User
-=======
 from warehouse.packaging.models import (
     File,
     JournalEntry,
@@ -48,7 +45,6 @@
     RoleInvitation,
     User,
 )
->>>>>>> cb917fc5
 from warehouse.utils.paginate import paginate_url_factory
 from warehouse.utils.project import remove_documentation
 
